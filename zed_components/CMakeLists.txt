--- conflicted
+++ resolved
@@ -90,11 +90,7 @@
 set(DEPENDENCIES
     rclcpp
     rclcpp_components
-<<<<<<< HEAD
-    image_transport    
-=======
     image_transport
->>>>>>> 46485120
     builtin_interfaces
     std_msgs
     tf2
@@ -144,17 +140,9 @@
 find_package(shape_msgs REQUIRED)
 find_package(robot_localization REQUIRED)
 
-<<<<<<< HEAD
-if(NOT ${FOUND_ROS2_DISTRO} STREQUAL "foxy") 
-    find_package(point_cloud_transport REQUIRED)
-    list(APPEND DEPENDENCIES "point_cloud_transport")
-
-    message(${DEPENDENCIES})
-=======
 if(NOT ${FOUND_ROS2_DISTRO} STREQUAL "foxy")
   find_package(point_cloud_transport REQUIRED)
   list(APPEND DEPENDENCIES point_cloud_transport)
->>>>>>> 46485120
 endif()
 
 if(BUILD_TESTING)
