x-common-attributes: &common-attributes
  network_mode: host
  runtime: nvidia
  privileged: true
  ipc: host
  pid: host
  stdin_open: true
  tty: true
services:
  base:
    image: tharp789/hummingbird_demo:base-${L4T_MAJOR}-${L4T_MINOR}-${L4T_PATCH}
    build:
      context: ./
      dockerfile: docker/Dockerfile.base
      args:
        L4T_MAJOR: ${L4T_MAJOR}
        L4T_MINOR: ${L4T_MINOR}
        L4T_PATCH: ${L4T_PATCH}
    <<: *common-attributes
    volumes:
      - /tmp/.X11-unix:/tmp/.X11-unix
      - /dev:/dev 
      - /tmp:/tmp 
  rtsp:
    image: tharp789/hummingbird_demo:rtsp-${L4T_MAJOR}-${L4T_MINOR}-${L4T_PATCH} 
    build:
      context: ./
      dockerfile: docker/Dockerfile.rtsp
      args:
        BASE_IMAGE: tharp789/hummingbird_demo:base-${L4T_MAJOR}-${L4T_MINOR}-${L4T_PATCH}
    command: >
      bash -c "source /opt/ros/humble/install/setup.bash && \
               if [ ! -d "/root/ros2_ws/install" ]; then \
               colcon build --symlink-install; else echo 'Already built'; fi && \
               source /root/ros2_ws/install/local_setup.bash && \
               ros2 launch image2rtsp dual_image2rtsp.launch.py && sleep infinity"
    <<: *common-attributes
    volumes:
      - ./image2rtsp/:/root/ros2_ws/:rw
  
  zed_wrapper:
    image: tharp789/hummingbird_demo:zed-wrapper-${L4T_MAJOR}-${L4T_MINOR}-${L4T_PATCH} 
    build: 
      context: ./
      dockerfile: docker/Dockerfile.zed-dev
      args:
        BASE_IMAGE: tharp789/hummingbird_demo:base-${L4T_MAJOR}-${L4T_MINOR}-${L4T_PATCH}
    command: >
      bash -c "source /opt/ros/humble/install/setup.bash && \
               source /root/ros2_ws/install/local_setup.bash && \
               ros2 launch zed_wrapper zed_dual_camera.launch.py pose_cam_serial:='${POSE_CAM_SERIAL}' wire_cam_serial:='${WIRE_CAM_SERIAL}' && \ 
               sleep infinity"
    environment:
      - POSE_CAM_SERIAL=${POSE_CAM_SERIAL}
      - WIRE_CAM_SERIAL=${WIRE_CAM_SERIAL}
    <<: *common-attributes
    volumes:
      - /var/nvidia/nvcam/settings/:/var/nvidia/nvcam/settings/
      - /etc/systemd/system/zed_x_daemon.service:/etc/systemd/system/zed_x_daemon.service
      - /usr/local/zed/resources/:/usr/local/zed/resources/
      - /usr/local/zed/settings/:/usr/local/zed/settings/
      - ./zed_wrapper/config/:/root/ros2_ws/src/zed-ros2-wrapper/zed_wrapper/config/
      - ./zed_wrapper/launch/:/root/ros2_ws/src/zed-ros2-wrapper/zed_wrapper/launch/
  
  autonomy:
    image: tharp789/hummingbird_demo:autonomy-${L4T_MAJOR}-${L4T_MINOR}-${L4T_PATCH} 
    build:
      context: ./ 
      dockerfile: docker/Dockerfile.autonomy
      args:
        BASE_IMAGE: tharp789/hummingbird_demo:base-${L4T_MAJOR}-${L4T_MINOR}-${L4T_PATCH}
    command: >
      bash -c "trap 'tmux kill-server' SIGTERM; \ 
         source /opt/ros/humble/install/setup.bash && \
         if [ ! -d '/root/ros2_ws/install' ]; then \
           colcon build --symlink-install; else echo 'Already built'; fi && \
         source /root/ros2_ws/install/setup.bash && \
         export ROSBAG_DATE=\"$(date +'%Y-%m-%d_%H-%M-%S')\" && \
         if [ \"$RECORD\" -eq 1 ]; then \
           echo 'Starting Data Collection at /root/data_collection/zed_data_\$\{ROSBAG_DATE\}' && \
           tmux new -d -s autonomy && \
           tmux send-keys -t autonomy 'ros2 bag record -s mcap -d 60 -o /root/data_collection/data_collect_\$\{ROSBAG_DATE\} /wire_cam/zed_node/left/image_rect_color /wire_cam/zed_node/right/image_rect_color /wire_cam/zed_node/left/camera_info /wire_cam/zed_node/right/camera_info /wire_cam/zed_node/depth/depth_registered /pose_cam/zed_node/left/image_rect_color /pose_cam/zed_node/right/image_rect_color /pose_cam/zed_node/left/camera_info /pose_cam/zed_node/right/camera_info ' ENTER && sleep infinity ; \
         fi && \
         if [ \"$START_TRACKING\" -eq 1 ]; then \
           echo 'Starting Tracking...' && \
           ros2 launch wire_tracking wire_tracking.launch.xml; \
         else \
           echo 'Starting Detection...' && \
           ros2 launch wire_detection wire_detection.launch.xml;
         fi && wait"
<<<<<<< HEAD

# ros2 launch wire_tracking wire_tracking.launch.xml
# python3 /root/ros2_ws/build/macvo/macvo/test_import.py
    network_mode: host
    runtime: nvidia
    privileged: true
    ipc: host
    pid: host
=======
>>>>>>> 8faa1f36
    environment:
      - START_TRACKING=${START_TRACKING}
      - RECORD=${RECORD}
      - LOCAL_VO=${LOCAL_VO}
      - WIRE_NODE=${WIRE_NODE}
      - RVIZ=${RVIZ}
    deploy:
      # let it use the GPU
      resources:
        reservations:
          devices:
            - driver: nvidia # https://stackoverflow.com/a/70761193
              count: 1
              capabilities: [ gpu ]
    <<: *common-attributes
    volumes:
      - ./autonomy/:/root/ros2_ws/:rw
      - ${STORAGE_PATH}:/root/data_collection/:rw<|MERGE_RESOLUTION|>--- conflicted
+++ resolved
@@ -88,17 +88,8 @@
            echo 'Starting Detection...' && \
            ros2 launch wire_detection wire_detection.launch.xml;
          fi && wait"
-<<<<<<< HEAD
-
-# ros2 launch wire_tracking wire_tracking.launch.xml
-# python3 /root/ros2_ws/build/macvo/macvo/test_import.py
-    network_mode: host
-    runtime: nvidia
-    privileged: true
-    ipc: host
-    pid: host
-=======
->>>>>>> 8faa1f36
+  # ros2 launch wire_tracking wire_tracking.launch.xml
+  # python3 /root/ros2_ws/build/macvo/macvo/test_import.py
     environment:
       - START_TRACKING=${START_TRACKING}
       - RECORD=${RECORD}
