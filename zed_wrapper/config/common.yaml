# config/common_yaml
# Common parameters to Stereolabs ZED and ZED mini cameras
#
# Note: the parameter svo_file is passed as exe argumet
---
/**:
    ros__parameters:
        general:
            svo_file: "" # usually overwritten by launch file
            svo_loop: false # Enable loop mode when using an SVO as input source
            svo_realtime: true # if true SVO will be played trying to respect the original framerate eventually skipping frames, otherwise every frame will be processed respecting the `pub_frame_rate` setting
            camera_timeout_sec: 5
            camera_max_reconnect: 5
            camera_flip: false
            zed_id: 0 # usually overwritten by launch file
            serial_number: 0 # usually overwritten by launch file
<<<<<<< HEAD
            grab_resolution: 2 # The native camera grab resolution. '0': HD2K, '1': HD1080, '2': HD720, '3': VGA # 
            pub_resolution: 2 # The resolution used for output. '0': HD2K, '1': HD1080, '2': HD720, '3': MEDIUM, '4': VGA
=======
            grab_resolution: 'HD720' # The native camera grab resolution. 'HD2K', 'HD1080', 'HD720', 'VGA'
            pub_resolution: 'MEDIUM' # The resolution used for output. 'HD2K', 'HD1080', 'HD720', 'MEDIUM', 'VGA', 'LOW'
>>>>>>> 3c9a2713
            sdk_verbose: 1
            grab_frame_rate: 15 # ZED SDK internal grabbing rate
            pub_frame_rate: 15.0 # [DYNAMIC] - frequency of publishing of visual images and depth images
            gpu_id: -1
            region_of_interest: '' # A polygon defining the ROI where the ZED SDK perform the processing ignoring the rest. Coordinates must be normalized to '1.0' to be resolution independent.
            #region_of_interest: '[[0.25,0.33],[0.75,0.33],[0.75,0.5],[0.5,0.75],[0.25,0.5]]' # A polygon defining the ROI where the ZED SDK perform the processing ignoring the rest. Coordinates must be normalized to '1.0' to be resolution independent.
            #region_of_interest: '[[0.25,0.25],[0.75,0.25],[0.75,0.75],[0.25,0.75]]' # A polygon defining the ROI where the ZED SDK perform the processing ignoring the rest. Coordinates must be normalized to '1.0' to be resolution independent.
            #region_of_interest: '[[0.5,0.25],[0.75,0.5],[0.5,0.75],[0.25,0.5]]' # A polygon defining the ROI where the ZED SDK perform the processing ignoring the rest. Coordinates must be normalized to '1.0' to be resolution independent.

        video:
            extrinsic_in_camera_frame: false # if `false` extrinsic parameter in `camera_info` will use ROS native frame (X FORWARD, Z UP) instead of the camera frame (Z FORWARD, Y DOWN) [`true` use old behavior as for version < v3.1]
            brightness: 4 # [DYNAMIC]
            contrast: 4 # [DYNAMIC]
            hue: 0 # [DYNAMIC]
            saturation: 4 # [DYNAMIC]
            sharpness: 4 # [DYNAMIC]
            gamma: 8 # [DYNAMIC] - Requires SDK >=v3.1
            auto_exposure_gain: true # [DYNAMIC]
            exposure: 80 # [DYNAMIC]
            gain: 80 # [DYNAMIC]
            auto_whitebalance: true # [DYNAMIC]
            whitebalance_temperature: 42 # [DYNAMIC] - [28,65] works only if `auto_whitebalance` is false
            qos_history: 1 # '1': KEEP_LAST - '2': KEEP_ALL
            qos_depth: 1 # Queue size if using KEEP_LAST
            qos_reliability: 1 # '1': RELIABLE - '2': BEST_EFFORT -
            qos_durability: 2 # '1': TRANSIENT_LOCAL - '2': VOLATILE

        depth:
            quality: 1 # '0': NONE, '1': PERFORMANCE, '2': QUALITY, '3': ULTRA - '4': NEURAL - Note: if '0' all the modules that requires depth extraction are disabled by default (Pos. Tracking, Obj. Detection, Mapping, ...)
            sensing_mode: 0 # '0': STANDARD, '1': FILL
            depth_stabilization: true # Forces positional tracking to start if 'true'
            openni_depth_mode: false # 'false': 32bit float [meters], 'true': 16bit unsigned int [millimeters]
            point_cloud_freq: 15.0 # [DYNAMIC] - frequency of the pointcloud publishing (equal or less to `grab_frame_rate` value)
            depth_confidence: 50 # [DYNAMIC]
            depth_texture_conf: 100 # [DYNAMIC]
            remove_saturated_areas: true # [DYNAMIC]
            qos_history: 1 # '1': KEEP_LAST - '2': KEEP_ALL
            qos_depth: 1 # Queue size if using KEEP_LAST
            qos_reliability: 1 # '1': RELIABLE - '2': BEST_EFFORT -
            qos_durability: 2 # '1': TRANSIENT_LOCAL - '2': VOLATILE

        pos_tracking:
            pos_tracking_enabled: true # True to enable positional tracking from start
            imu_fusion: true # enable/disable IMU fusion. When set to false, only the optical odometry will be used.
            publish_tf: true # [usually overwritten by launch file] publish `odom -> base_link` TF
            publish_map_tf: true # [usually overwritten by launch file] publish `map -> odom` TF
            publish_imu_tf: true # [usually overwritten by launch file] enable/disable the IMU TF broadcasting
            base_frame: "base_link" # usually overwritten by launch file
            map_frame: "map"
            odometry_frame: "odom"
            area_memory_db_path: ""
            area_memory: true # Enable to detect loop closure
            depth_min_range: 0.0 # Set this value for removing fixed zones of the robot in the FoV of the camerafrom the visual odometry evaluation
            set_as_static: false # If 'true' the camera will be static and not move in the environment
            set_gravity_as_origin: false # If 'true' align the positional tracking world to imu gravity measurement. Keep the yaw from the user initial pose.
            floor_alignment: false # Enable to automatically calculate camera/floor offset
            initial_base_pose: [0.0, 0.0, 0.0, 0.0, 0.0, 0.0] # Initial position of the `base_frame` in the map -> [X, Y, Z, R, P, Y]
            init_odom_with_first_valid_pose: true # Enable to initialize the odometry with the first valid pose
            path_pub_rate: 2.0 # [DYNAMIC] - Camera trajectory publishing frequency
            path_max_count: -1 # use '-1' for unlimited path size
            two_d_mode: false # Force navigation on a plane. If true the Z value will be fixed to "fixed_z_value", roll and pitch to zero
            fixed_z_value: 0.00 # Value to be used for Z coordinate if `two_d_mode` is true
            qos_history: 1 # '1': KEEP_LAST - '2': KEEP_ALL
            qos_depth: 1 # Queue size if using KEEP_LAST
            qos_reliability: 1 # '1': RELIABLE - '2': BEST_EFFORT
            qos_durability: 2 # '1': TRANSIENT_LOCAL - '2': VOLATILE
            transform_time_offset: 0.0 # The value added to the timestamp of `map->odom` and `odom->base_link`` transform being generated

        mapping:
            mapping_enabled: false # True to enable mapping and fused point cloud pubblication
            resolution: 0.1 # maps resolution in meters [0.01f, 0.2f]
            max_mapping_range: 20.0 # maximum depth range while mapping in meters (-1 for automatic calculation) [2.0, 20.0]
            fused_pointcloud_freq: 0.5 # frequency of the publishing of the fused colored point cloud
            clicked_point_topic: "/clicked_point" # Topic published by Rviz when a point of the cloud is clicked. Used for plane detection
            qos_history: 1 # '1': KEEP_LAST - '2': KEEP_ALL
            qos_depth: 1 # Queue size if using KEEP_LAST
            qos_reliability: 1 # '1': RELIABLE - '2': BEST_EFFORT -
            qos_durability: 2 # '1': TRANSIENT_LOCAL - '2': VOLATILE

        sensors:
            sensors_image_sync: false # Synchronize Sensors messages with latest published video/depth message
            sensors_pub_rate: 200. # frequency of publishing of sensors data. MAX: 400. - MIN: grab rate
            qos_history: 1 # '1': KEEP_LAST - '2': KEEP_ALL
            qos_depth: 1 # Queue size if using KEEP_LAST
            qos_reliability: 1 # '1': RELIABLE - '2': BEST_EFFORT -
            qos_durability: 2 # '1': TRANSIENT_LOCAL - '2': VOLATILE

        object_detection:
            od_enabled: false # True to enable Object Detection [only ZED 2]
            confidence_threshold: 50.0 # [DYNAMIC] - Minimum value of the detection confidence of an object [0,100]
            prediction_timeout: 0.5 # During this time [sec], the object will have OK state even if it is not detected. Set this parameter to 0 to disable SDK predictions
            model: 0 # '0': MULTI_CLASS_BOX - '1': MULTI_CLASS_BOX_ACCURATE - '2': HUMAN_BODY_FAST - '3': HUMAN_BODY_ACCURATE - '4': MULTI_CLASS_BOX_MEDIUM - '5': HUMAN_BODY_MEDIUM - '6': PERSON_HEAD_BOX
            filtering_mode: 1 # '0': NONE - '1': NMS3D - '2': NMS3D_PER_CLASS
            mc_people: true # [DYNAMIC] - Enable/disable the detection of persons for 'MULTI_CLASS_X' models
            mc_vehicle: true # [DYNAMIC] - Enable/disable the detection of vehicles for 'MULTI_CLASS_X' models
            mc_bag: true # [DYNAMIC] - Enable/disable the detection of bags for 'MULTI_CLASS_X' models
            mc_animal: true # [DYNAMIC] - Enable/disable the detection of animals for 'MULTI_CLASS_X' models
            mc_electronics: true # [DYNAMIC] - Enable/disable the detection of electronic devices for 'MULTI_CLASS_X' models
            mc_fruit_vegetable: true # [DYNAMIC] - Enable/disable the detection of fruits and vegetables for 'MULTI_CLASS_X' models
            mc_sport: true # [DYNAMIC] - Enable/disable the detection of sport-related objects for 'MULTI_CLASS_X' models
            body_fitting: true # Enable/disable body fitting for 'HUMAN_BODY_FAST' and 'HUMAN_BODY_ACCURATE' models
            body_format: 1 # '0': POSE_18 - '1': POSE_34 [Only if `HUMAN_BODY_*` model is selected]
            qos_history: 1 # '1': KEEP_LAST - '2': KEEP_ALL
            qos_depth: 1 # Queue size if using KEEP_LAST
            qos_reliability: 1 # '1': RELIABLE - '2': BEST_EFFORT
            qos_durability: 2 # '1': TRANSIENT_LOCAL - '2': VOLATILE

        debug:
            debug_mode: false
            debug_sensors: false<|MERGE_RESOLUTION|>--- conflicted
+++ resolved
@@ -14,13 +14,8 @@
             camera_flip: false
             zed_id: 0 # usually overwritten by launch file
             serial_number: 0 # usually overwritten by launch file
-<<<<<<< HEAD
-            grab_resolution: 2 # The native camera grab resolution. '0': HD2K, '1': HD1080, '2': HD720, '3': VGA # 
-            pub_resolution: 2 # The resolution used for output. '0': HD2K, '1': HD1080, '2': HD720, '3': MEDIUM, '4': VGA
-=======
             grab_resolution: 'HD720' # The native camera grab resolution. 'HD2K', 'HD1080', 'HD720', 'VGA'
             pub_resolution: 'MEDIUM' # The resolution used for output. 'HD2K', 'HD1080', 'HD720', 'MEDIUM', 'VGA', 'LOW'
->>>>>>> 3c9a2713
             sdk_verbose: 1
             grab_frame_rate: 15 # ZED SDK internal grabbing rate
             pub_frame_rate: 15.0 # [DYNAMIC] - frequency of publishing of visual images and depth images
